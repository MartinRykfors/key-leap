;;; key-leap.el --- Leap between lines by typing keywords
;;; key-leap.el

;; Copyright (C) 2015  Martin Rykfors

;; Author: Martin Rykfors <martinrykfors@gmail.com>
;; Version: 0.1.0
;; Package-Requires: ((emacs "24.1"))
;; Keywords: point, location

;; This file is not part of GNU Emacs.

;; This file is free software; you can redistribute it and/or modify
;; it under the terms of the GNU General Public License as published by
;; the Free Software Foundation; either version 3, or (at your option)
;; any later version.

;; This program is distributed in the hope that it will be useful,
;; but WITHOUT ANY WARRANTY; without even the implied warranty of
;; MERCHANTABILITY or FITNESS FOR A PARTICULAR PURPOSE.  See the
;; GNU General Public License for more details.

;; For a full copy of the GNU General Public License
;; see <http://www.gnu.org/licenses/>.

;;; Commentary:
;;
;; key-leap-mode allows you to quickly jump to any visible line in a
;; window.  When key-leap-mode is enabled, it will populate the margin
;; of every line with an unique keyword.  By calling the
;; interactive command `key-leap-start-matching' the keywords become
;; active.  Typing the keyword of a line in this state will move the
;; point to the beginning of that line.

;; You can change the way key-leap-mode generates its keys by setting
;; the variable `key-leap-key-strings'.  This is a list of strings
;; that specify what chars to use for each position in the keys.
;; For example, adding this to your init file
;;
;; (setq key-leap-key-chars '("htn" "ao" "ht"))
;;
;; will make key-leap-mode generate and use the following keys:
;; hah hat hoh hot tah tat toh tot nah nat noh not

;; You are not restricted to just three-letter keywords.  By providing
;; 4 different strings, for instance, key-leap will use 4 letters for
;; every keyword.

;; You should provide a large enough number of different
;; characters for key-leap to use.  The number of combinations of
;; characters should be bigger than the number of possible visible
;; lines for your setup, but not too much bigger than that.

;; By default, key-leap-mode will generate 125 keywords from the
;; home-row of a qwerty keyboard layout, in a right-left-right fashion.

;; After leaping to a new line with `key-leap-start-matching', the
;; hook `key-leap-after-leap-hook' will be run.
;; Adding the following, for instance
;;
;; (add-hook 'key-leap-after-leap-hook 'back-to-indentation)
;;
;; will move the point to the first non-whitespace character on the
;; line after leaping.

;; When set to nil, `key-leap-upcase-active' will not make the active
;; parts of the keys upper-cased.  The default is t.

;; The faces for the active and inactive parts of the keys are
;; specified by the faces `key-leap-active' and `key-leap-inactive'
;; respectively.

(require 'linum)
(require 'cl)

;;; Code:

(defgroup key-leap nil
  "Leap to any visible line by typing a keyword.")

(defcustom key-leap-upcase-active t
  "If set to t, `key-leap-mode' will make active characters of the keys upper-cased when waiting for the key input."
  :group 'key-leap
  :type 'boolean
  :version "0.1.0")

(defface key-leap-inactive
  '((t :inherit (linum default)))
  "Face to use for the inactive parts of the keys."
  :group 'key-leap
  :version "0.1.0")

(defface key-leap-active
  '((t :inherit (linum default) :foreground "#FF0000"))
  "Face to use for the parts of the keys that are still being matched."
  :group 'key-leap
  :version "0.1.0")

(defcustom key-leap-key-strings '("hjkl;" "gfdsa" "hjkl;")
  "A list of strings from which the key-leap keys are constructed.  The first list specifies the characters to use for the first position of every key and so on."
  :group 'key-leap
  :type '(repeat string)
  :version "0.1.0")

(defvar key-leap--key-chars)

(defcustom key-leap-after-leap-hook nil
  "Hook that runs after key-leap-mode has jumped to a new line."
  :type 'hook
  :group 'key-leap
  :version "0.2.0")

(defun key-leap--tree-size (level)
  (reduce '* (mapcar 'length key-leap--key-chars) :start level))

(defun key-leap--tree-sizes ()
  (mapcar 'key-leap--tree-size (number-sequence 1 (length key-leap--key-chars))))

(defun key-leap--coords-from-index (index)
  (mapcar (lambda (level)
            (/ (mod index (key-leap--tree-size (- level 1))) (key-leap--tree-size level)))
          (number-sequence 1 (length key-leap--key-chars))))

(defun key-leap--index-from-key-string (key-string)
  (let* ((char-list (string-to-list key-string))
         (coordinates (mapcar* 'position char-list key-leap--key-chars)))
    (reduce '+ (mapcar* '* (key-leap--tree-sizes) coordinates))))

(defun key-leap--coords-to-string (coords)
  (apply 'string (mapcar* 'nth coords key-leap--key-chars)))

(setq key-leap--all-keys)
(setq key-leap--num-keys)

(defun key-leap--listify-string (s)
  (let ((len (length s)))
    (mapcar
     (lambda (n)
       (string-to-char (substring s n len)))
     (number-sequence 0 (- len 1)))))

(defun key-leap--cache-keys ()
  (setq key-leap--key-chars (mapcar 'key-leap--listify-string key-leap-key-strings))
  (setq key-leap--all-keys (apply 'vector (mapcar (lambda (n)
                                             (key-leap--coords-to-string (key-leap--coords-from-index n)))
                                           (number-sequence 0 (- (key-leap--tree-size 0) 1)))))
  (setq key-leap--num-keys (length key-leap--all-keys)))

(defvar key-leap--current-key "*")
(make-variable-buffer-local 'key-leap--current-key)

(defun key-leap--leap-to-current-key ()
  (let* ((d (key-leap--index-from-key-string key-leap--current-key))
         (top (line-number-at-pos (window-start))))
    (goto-line (+ d top))
    (run-hooks 'key-leap-after-leap-hook)))

(defun key-leap--color-substring (str)
  (if (string-match (concat "\\(^" key-leap--current-key "\\)\\(.*\\)") str)
       (concat
          (propertize (match-string 1 str) 'face 'key-leap-inactive)
          (let* ((active-str (match-string 2 str))
                 (cased-str (if key-leap-upcase-active (upcase active-str) active-str)))
            (propertize cased-str 'face 'key-leap-active)))
    (propertize str 'face 'key-leap-inactive)))

(defvar key-leap--buffer-overlays nil "List of overlays present in the current buffer")
(make-variable-buffer-local 'key-leap--buffer-overlays)

(defun key-leap--place-overlay (win key-index)
  (let* ((ol (make-overlay (point) (+ 1 (point))))
         (str (elt key-leap--all-keys key-index))
         (colored-string (key-leap--color-substring str)))
    (overlay-put ol 'window win)
    (overlay-put ol 'before-string
                 (propertize " " 'display`((margin left-margin) ,colored-string)))
    (push ol key-leap--buffer-overlays)))

(defun key-leap--delete-overlays ()
  (dolist (ol key-leap--buffer-overlays)
    (delete-overlay ol))
  (setq key-leap--buffer-overlays nil))

(defun key-leap--update-margin-keys (win)
  (set-window-margins win (length key-leap--key-chars))
  (let ((start (line-number-at-pos (window-start win)))
        (limit (- key-leap--num-keys 1))
        (continue t))
    (save-excursion
      (goto-char (point-min))
      (forward-line (1- start))
      (unless (bolp) (forward-line 1))
      (let ((line (line-number-at-pos)))
        (while (and continue (<= (- line start) limit))
          (key-leap--place-overlay win (- line start))
          (setq line (+ 1 line))
          (when (eobp) (setq continue nil))
          (forward-line 1))))))

(defun key-leap--after-change (beg end len)
  (when (or (= beg end)
            (string-match "\n" (buffer-substring-no-properties beg end)))
    (key-leap--update-current-buffer)))

<<<<<<< HEAD
(defun key-leap--window-scrolled (win beg)
  (with-current-buffer (window-buffer win)
    (when key-leap-mode
      (key-leap--update-margin-keys win))))
=======
(defun key-leap--clean-current-buffer ()
  (dolist (win (get-buffer-window-list (current-buffer) nil t))
    (remove-overlays (point-min) (point-max) 'window win)
    (set-window-margins win 0)))
>>>>>>> 501d44bf

(defun key-leap--update-buffer (buffer)
  (with-current-buffer buffer
    (when key-leap-mode
      (key-leap--delete-overlays)
      (dolist (win (get-buffer-window-list buffer nil t))
        (key-leap--update-margin-keys win)))))

(defun key-leap--window-scrolled (win beg)
  (key-leap--update-buffer (window-buffer win)))

(defun key-leap--update-current-buffer ()
  (key-leap--update-buffer (current-buffer)))

(defun key-leap--reset-match-state ()
  (setq key-leap--current-key "*")
  (key-leap--update-current-buffer))

(defun key-leap--append-char (valid-chars char-source-function)
  (let ((input-char (funcall char-source-function)))
    (if (member input-char valid-chars)
        (setq key-leap--current-key (concat key-leap--current-key (char-to-string input-char)))
      (progn
        (key-leap--reset-match-state)
        (error "Input char not part of any key")))))

(defun key-leap--read-keys (char-source-function)
  (setq key-leap--current-key "")
  (dolist (position-chars key-leap--key-chars)
    (key-leap--update-current-buffer)
    (key-leap--append-char position-chars char-source-function)))

(defun key-leap-start-matching ()
  "When called, will wait for the user to type the characters of a key in the margin, and then jump to the corresponding line."
  (interactive)
  (let ((inhibit-quit t))
    (if key-leap-mode
        (progn
          (unless
              (with-local-quit
                (princ " ")
                (key-leap--read-keys 'read-char)
                (key-leap--leap-to-current-key))
            (key-leap--reset-match-state))
          (key-leap--reset-match-state))
      (error "Key-leap-mode not enabled in this buffer"))))

;;;###autoload
(define-minor-mode key-leap-mode
  "Leap between visible lines by typing short keywords."
  :lighter nil
  :keymap (let ((key-map (make-sparse-keymap)))
            (define-key key-map (kbd "C-c #") 'key-leap-start-matching)
            key-map)
  (if key-leap-mode
      (progn
        (key-leap--cache-keys)
        (add-hook 'after-change-functions 'key-leap--after-change nil t)
        (add-hook 'window-scroll-functions 'key-leap--window-scrolled nil t)
        (add-hook 'change-major-mode-hook 'key-leap--clean-current-buffer nil t)
        (add-hook 'window-configuration-change-hook 'key-leap--update-current-buffer nil t)
        (add-hook 'post-command-hook 'key-leap--update-current-buffer nil t)
        (key-leap--update-current-buffer))
    (progn
      (remove-hook 'after-change-functions 'key-leap--after-change t)
      (remove-hook 'window-scroll-functions 'key-leap--window-scrolled t)
      (remove-hook 'change-major-mode-hook 'key-leap--clean-current-buffer t)
      (remove-hook 'window-configuration-change-hook 'key-leap--update-current-buffer t)
      (remove-hook 'post-command-hook 'key-leap--update-current-buffer t)
      (key-leap--clean-current-buffer))))

(provide 'key-leap)

;;; key-leap.el ends here<|MERGE_RESOLUTION|>--- conflicted
+++ resolved
@@ -4,7 +4,7 @@
 ;; Copyright (C) 2015  Martin Rykfors
 
 ;; Author: Martin Rykfors <martinrykfors@gmail.com>
-;; Version: 0.1.0
+;; Version: 0.2.1
 ;; Package-Requires: ((emacs "24.1"))
 ;; Keywords: point, location
 
@@ -202,17 +202,10 @@
             (string-match "\n" (buffer-substring-no-properties beg end)))
     (key-leap--update-current-buffer)))
 
-<<<<<<< HEAD
-(defun key-leap--window-scrolled (win beg)
-  (with-current-buffer (window-buffer win)
-    (when key-leap-mode
-      (key-leap--update-margin-keys win))))
-=======
 (defun key-leap--clean-current-buffer ()
   (dolist (win (get-buffer-window-list (current-buffer) nil t))
     (remove-overlays (point-min) (point-max) 'window win)
     (set-window-margins win 0)))
->>>>>>> 501d44bf
 
 (defun key-leap--update-buffer (buffer)
   (with-current-buffer buffer
